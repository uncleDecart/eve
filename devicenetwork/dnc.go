--- conflicted
+++ resolved
@@ -22,6 +22,7 @@
 	DPC_FAIL PendDNSStatus = iota
 	DPC_SUCCESS
 	DPC_WAIT
+	DPC_PCI_WAITING
 )
 
 type DPCPending struct {
@@ -143,8 +144,23 @@
 	VerifyDevicePortConfig(ctx)
 }
 
-func VerifyPending(pending *DPCPending) PendDNSStatus {
+func VerifyPending(pending *DPCPending,
+	aa *types.AssignableAdapters) PendDNSStatus {
+	// Stop pending timer if its running.
 	pending.PendTimer.Stop()
+
+	// Check if all the ports in the config are out of pciBack.
+	// If yes, apply config.
+	// If not, wait for all the ports to come out of PCIBack.
+	portInPciBack, portName := pending.PendDPC.IsAnyPortInPciBack(aa)
+	if portInPciBack {
+		log.Infof("VerifyPending: port %+v still in PCIBack. "+
+			"wait for it to come out before re-parsing device port config list.\n",
+			portName)
+		return DPC_PCI_WAITING
+	}
+	log.Infof("VerifyPending: No required ports held in pciBack. " +
+		"parsing device port config list")
 
 	UpdateDhcpClient(pending.PendDPC, pending.OldDPC)
 	pending.OldDPC = pending.PendDPC
@@ -182,6 +198,9 @@
 }
 
 func VerifyDevicePortConfig(ctx *DeviceNetworkContext) {
+	if !ctx.Pending.Inprogress {
+		return
+	}
 	// Stop network test timer.
 	// It shall be resumed when we find working network configuration.
 	ctx.NetworkTestTimer.Stop()
@@ -190,11 +209,16 @@
 
 	passed := false
 	for !passed {
-		res := VerifyPending(&ctx.Pending)
+		res := VerifyPending(&ctx.Pending, ctx.AssignableAdapters)
 		if ctx.PubDeviceNetworkStatus != nil {
 			ctx.PubDeviceNetworkStatus.Publish("global", ctx.Pending.PendDNS)
 		}
 		switch res {
+		case DPC_PCI_WAITING:
+			// We have already published the new DNS for domainmgr.
+			// Wait until we hear from domainmgr before applying (dhcp enable/disable)
+			// and testing this new configuration.
+			return
 		case DPC_WAIT:
 			// Either addressChange or PendTimer will result in calling us again.
 			pending.PendTimer = time.NewTimer(ctx.DPCTestDuration * time.Second)
@@ -254,7 +278,7 @@
 				continue
 			}
 			passed = true
-			log.Infof("VerifyDevicePortConfig: Working DPC configuration found" +
+			log.Infof("VerifyDevicePortConfig: Working DPC configuration found " +
 				"at index %d in DPC list", ctx.NextDPCIndex)
 		}
 	}
@@ -307,40 +331,6 @@
 	log.Infof("HandleDPCModify: Current Config: %+v, portConfig: %+v\n",
 		ctx.DevicePortConfig, portConfig)
 
-<<<<<<< HEAD
-	// Look up based on timestamp, then content
-	oldConfig := lookupPortConfig(ctx, portConfig)
-	if oldConfig != nil {
-		// Compare everything but TimePriority since that is
-		// modified by zedagent even if there are no changes.
-
-		// XXX Why would the below check be needed?
-		// Shouldn't updatePortConfig be called?
-		// Even when old and new configurations look the same, we
-		// should still remove old config and put latest config
-		// in the beginning of device port config list, no?
-		if oldConfig.Key == portConfig.Key &&
-			oldConfig.Version == portConfig.Version &&
-			reflect.DeepEqual(oldConfig.Ports, portConfig.Ports) {
-
-			log.Infof("HandleDPCModify: no change; timestamps %v %v\n",
-				oldConfig.TimePriority, portConfig.TimePriority)
-			log.Infof("HandleDPCModify done for %s\n", key)
-			return
-		}
-		log.Infof("HandleDPCModify: change from %+v to %+v\n",
-			*oldConfig, portConfig)
-		updatePortConfig(ctx, oldConfig, portConfig)
-	} else {
-		insertPortConfig(ctx, portConfig)
-	}
-	ctx.PubDevicePortConfigList.Publish("global", ctx.DevicePortConfigList)
-	log.Infof("HandleDPCModify: first is %+v\n",
-		ctx.DevicePortConfigList.PortConfigList[0])
-
-	RestartVerify(ctx, "HandleDPCModify")
-
-=======
 	portConfig.DoSanitize(true, true, key, true)
 
 	configChanged := ctx.doUpdatePortConfigListAndPublish(&portConfig, false)
@@ -349,24 +339,7 @@
 		return
 	}
 
-	portConfig = ctx.DevicePortConfigList.PortConfigList[0]
-	log.Infof("HandleDPCModify: first is %+v\n", portConfig)
-
-	// Publish DeviceNetworkStatus
-	ctx.doPublishDNSForPortConfig(&portConfig)
-
-	// Check if all the ports in the config are out of pciBack.
-	// If yes, apply config.
-	// If not, wait for all the ports to come out of PCIBack.
-	portInPciBack, portName := portConfig.IsAnyPortInPciBack(ctx.AssignableAdapters)
-	if portInPciBack {
-		log.Infof("HandleDPCModify: port %+v still in PCIBack. "+
-			"wait for it to come out before applying config.\n", portName)
-	} else {
-		log.Infof("HandleDPCModify: No ports in pciBack. Apply port config\n")
-		ctx.doApplyDevicePortConfig(false)
-	}
->>>>>>> 2c92d349
+	RestartVerify(ctx, "HandleDPCModify")
 	log.Infof("HandleDPCModify done for %s\n", key)
 }
 
@@ -388,18 +361,7 @@
 		return
 	}
 
-<<<<<<< HEAD
-	log.Infof("HandleDPCDelete: found %+v\n", *oldConfig)
-	removePortConfig(ctx, *oldConfig)
-	ctx.PubDevicePortConfigList.Publish("global", ctx.DevicePortConfigList)
-
 	RestartVerify(ctx, "HandleDPCDelete")
-=======
-	ctx.doPublishDNSForPortConfig(&portConfig)
-
-	ctx.doApplyDevicePortConfig(true)
-
->>>>>>> 2c92d349
 	log.Infof("HandleDPCDelete done for %s\n", key)
 }
 
@@ -444,10 +406,10 @@
 			log.Infof("HandleAssignableAdaptersModify(): ioBundle (%+v) changed "+
 				"to pciBack=false", ioBundle.Name)
 			// Interface moved out of PciBack mode.
-			ctx.doApplyDevicePortConfig(false)
 		}
 	}
 	*ctx.AssignableAdapters = newAssignableAdapters
+	VerifyDevicePortConfig(ctx)
 	log.Infof("handleAAModify() done\n")
 }
 
