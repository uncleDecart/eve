--- conflicted
+++ resolved
@@ -313,7 +313,6 @@
 	return output
 }
 
-<<<<<<< HEAD
 func CastDatastoreConfig(in interface{}) types.DatastoreConfig {
 	b, err := json.Marshal(in)
 	if err != nil {
@@ -322,7 +321,10 @@
 	var output types.DatastoreConfig
 	if err := json.Unmarshal(b, &output); err != nil {
 		log.Fatal(err, "json Unmarshal in CastDatastoreConfig")
-=======
+	}
+	return output
+}
+
 func CastLispDataplaneConfig(in interface{}) types.LispDataplaneConfig {
 	b, err := json.Marshal(in)
 	if err != nil {
@@ -355,7 +357,6 @@
 	var output types.LispMetrics
 	if err := json.Unmarshal(b, &output); err != nil {
 		log.Fatal(err, "json Unmarshal in CastLispMetrics")
->>>>>>> e4e4301a
 	}
 	return output
 }