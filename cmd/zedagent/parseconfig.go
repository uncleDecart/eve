// Copyright (c) 2017 Zededa, Inc.
// All rights reserved.

package main

import (
	"encoding/json"
	"fmt"
	"github.com/satori/go.uuid"
	"github.com/zededa/api/zconfig"
	"github.com/zededa/go-provision/types"
	"io/ioutil"
	"log"
	"net"
	"os"
	"os/exec"
	"strings"
	"syscall"
	"time"
)

const (
	MaxBaseOsCount       = 2
	rebootConfigFilename = configDir + "/rebootConfig"
	partitionMapFilename = configDir + "/partitionMap"
)

var immediate int = 30 // take a 10 second delay
var rebootTimer *time.Timer

func parseConfig(config *zconfig.EdgeDevConfig) {

	log.Println("Applying new config")

	if parseOpCmds(config) == true {
		log.Println("Reboot flag set, skipping config processing")
		return
	}

	if validateConfig(config) == true {
		parseBaseOsConfig(config)
		parseAppInstanceConfig(config)
	}
}

func validateConfig(config *zconfig.EdgeDevConfig) bool {

	//XXX:FIXME, check if any validation required

	// Check the drives entries  MaxSize
	// for baseOs/App has non-zero value

	return true
}

func parseBaseOsConfig(config *zconfig.EdgeDevConfig) {

	log.Println("Applying Base Os config")

	cfgOsList := config.GetBase()
	baseOsCount := len(cfgOsList)
	log.Println("Applying Base Os config len %d", baseOsCount)

	if baseOsCount == 0 {
		return
	}

	baseOsList := make([]types.BaseOsConfig, len(cfgOsList))

	for idx, cfgOs := range cfgOsList {

		baseOs := new(types.BaseOsConfig)

		baseOs.UUIDandVersion.UUID, _ = uuid.FromString(cfgOs.Uuidandversion.Uuid)
		baseOs.UUIDandVersion.Version = cfgOs.Uuidandversion.Version

		baseOs.Activate = cfgOs.GetActivate()
		baseOs.BaseOsVersion = cfgOs.GetBaseOSVersion()

		cfgOsDetails := cfgOs.GetBaseOSDetails()
		cfgOsParamList := cfgOsDetails.GetBaseOSParams()

		for jdx, cfgOsDetail := range cfgOsParamList {
			param := new(types.OsVerParams)
			param.OSVerKey = cfgOsDetail.GetOSVerKey()
			param.OSVerValue = cfgOsDetail.GetOSVerValue()
			baseOs.OsParams[jdx] = *param
		}

		var imageCount int
		for _, drive := range cfgOs.Drives {
			if drive.Image != nil {
				imageId := drive.Image.DsId

				for _, dsEntry := range config.Datastores {
					if dsEntry.Id == imageId {
						imageCount++
						break
					}
				}
			}
		}

		if imageCount != 0 {
			baseOs.StorageConfigList = make([]types.StorageConfig, imageCount)
			checkPartitionInfo(baseOs, baseOsCount)
			parseStorageConfigList(config, baseOsObj, baseOs.StorageConfigList,
				cfgOs.Drives, baseOs.PartitionLabel)
		}

		baseOsList[idx] = *baseOs

		getCertObjects(baseOs.UUIDandVersion, baseOs.ConfigSha256,
			baseOs.StorageConfigList)

		// Dump the config content
		bytes, err := json.Marshal(baseOs)
		if err == nil {
			log.Printf("New/updated BaseOs %d: %s\n", idx, bytes)
		}
	}

	if validateBaseOsConfig(baseOsList) == true {
		createBaseOsConfig(baseOsList)
	}
}

func checkPartitionInfo(baseOs *types.BaseOsConfig, baseOsCount int) {

	// get old Partition Label, if any
	uuidStr := baseOs.UUIDandVersion.UUID.String()
	imageSha256 := baseOsGetImageSha(*baseOs)
	if partInfo := getPersistentPartitionInfo(uuidStr, imageSha256); partInfo != nil {
		baseOs.PartitionLabel = partInfo.PartitionLabel
	}

<<<<<<< HEAD
	if baseOs.PartitionLabel != "" {
		return
	}

	if isInstallCandidate(uuidStr, baseOs, baseOsCount) {
		if isOtherPartitionStateUnused() {
			log.Printf("getPartitionInfo(%s) unused\n",
=======
	// XXX:FIXME put the finalObjDir value,
	// by calling bootloader API to fetch
	// the unused partition
	if baseOs.PartitionLabel == "" {
		log.Printf("getPartitionInfo(%s) no PartitionLabel\n",
			baseOs.BaseOsVersion)
		if isInstallCandidate(uuidStr, baseOs, baseOsCount) {

			uuidStr := baseOs.UUIDandVersion.UUID.String()
			if isOtherPartitionStateUnused() {
				log.Printf("getPartitionInfo(%s) unused\n",
					baseOs.BaseOsVersion)
				ret0 = true
				baseOs.PartitionLabel = getOtherPartition()
				setPersistentPartitionInfo(uuidStr, baseOs)
			} else if isOtherPartitionStateUpdating() {
				// XXX Did we get an update before we activated
				// the previous update?
				log.Printf("XXX getPartitionInfo(%s) updating\n",
					baseOs.BaseOsVersion)
				ret0 = true
				baseOs.PartitionLabel = getOtherPartition()
				setPersistentPartitionInfo(uuidStr, baseOs)
			} else {
				log.Printf("getPartitionInfo(%s) not unused\n",
					baseOs.BaseOsVersion)
			}
		} else {
			log.Printf("getPartitionInfo(%s) not candidate\n",
>>>>>>> 3db2117e
				baseOs.BaseOsVersion)
		} else if isOtherPartitionStateUpdating() {
			// XXX Did we get an update before we activated
			// the previous update?
			log.Printf("XXX getPartitionInfo(%s) updating\n",
				baseOs.BaseOsVersion)
			// XXX do we need this? baseOs.PartitionLabel = getOtherPartition()
		}
	}

	log.Printf("%s, Partition info %s\n", uuidStr, baseOs.PartitionLabel)
}

func isInstallCandidate(uuidStr string, baseOs *types.BaseOsConfig,
	baseOsCount int) bool {

	curBaseOsConfig := baseOsConfigGet(uuidStr)
	curBaseOsStatus := baseOsStatusGet(uuidStr)

	if curBaseOsStatus != nil &&
		curBaseOsStatus.Activated == true {
		log.Printf("isInstallCandidate(%s) FAIL current (%s) is Activated\n",
			baseOs.BaseOsVersion, curBaseOsStatus.BaseOsVersion)
		return false
	}

	// new Config
	if curBaseOsConfig == nil {
		log.Printf("isInstallCandidate(%s) no current\n",
			baseOs.BaseOsVersion)
		return true
	}

	// only one baseOs Config
	if curBaseOsConfig.PartitionLabel == "" &&
		baseOsCount == 1 {
		log.Printf("isInstallCandidate(%s) only one\n",
			baseOs.BaseOsVersion)
		return true
	}

	// Activate Flag is flipped
	if curBaseOsConfig.Activate == false &&
		baseOs.Activate == true {
		log.Printf("isInstallCandidate(%s) Activate and cur not\n",
			baseOs.BaseOsVersion)
		return true
	}
	log.Printf("isInstallCandidate(%s) FAIL: curBaseOs %s activate %v/%v\n",
		baseOs.BaseOsVersion, curBaseOsConfig.BaseOsVersion,
		baseOs.Activate, curBaseOsConfig.Activate)
	return false
}

func parseAppInstanceConfig(config *zconfig.EdgeDevConfig) {

	var appInstance = types.AppInstanceConfig{}

	log.Println("Applying App Instance config")

	Apps := config.GetApps()

	for _, cfgApp := range Apps {

		log.Printf("New/updated app instance %v\n", cfgApp)

		appInstance.UUIDandVersion.UUID, _ = uuid.FromString(cfgApp.Uuidandversion.Uuid)
		appInstance.UUIDandVersion.Version = cfgApp.Uuidandversion.Version
		appInstance.DisplayName = cfgApp.Displayname
		appInstance.Activate = cfgApp.Activate

		appInstance.FixedResources.Kernel = cfgApp.Fixedresources.Kernel
		appInstance.FixedResources.BootLoader = cfgApp.Fixedresources.Bootloader
		appInstance.FixedResources.Ramdisk = cfgApp.Fixedresources.Ramdisk
		appInstance.FixedResources.MaxMem = int(cfgApp.Fixedresources.Maxmem)
		appInstance.FixedResources.Memory = int(cfgApp.Fixedresources.Memory)
		appInstance.FixedResources.RootDev = cfgApp.Fixedresources.Rootdev
		appInstance.FixedResources.VCpus = int(cfgApp.Fixedresources.Vcpus)

		var imageCount int
		for _, drive := range cfgApp.Drives {
			if drive.Image != nil {
				imageId := drive.Image.DsId

				for _, dsEntry := range config.Datastores {
					if dsEntry.Id == imageId {
						imageCount++
						break
					}
				}
			}
		}

		if imageCount != 0 {
			appInstance.StorageConfigList = make([]types.StorageConfig, imageCount)
			parseStorageConfigList(config, appImgObj, appInstance.StorageConfigList,
				cfgApp.Drives, "")
		}

		// fill the overlay/underlay config
		parseNetworkConfig(&appInstance, cfgApp, config.Networks)

		// I/O adapters
		appInstance.IoAdapterList = nil
		for _, adapter := range cfgApp.Adapters {
			fmt.Printf("Processing adapter type %d name %s\n",
				adapter.Type, adapter.Name)
			appInstance.IoAdapterList = append(appInstance.IoAdapterList,
				types.IoAdapter{Type: types.IoType(adapter.Type),
					Name: adapter.Name})
		}
		fmt.Printf("Got adapters %v\n", appInstance.IoAdapterList)

		// get the certs for image sha verification
		getCertObjects(appInstance.UUIDandVersion,
			appInstance.ConfigSha256, appInstance.StorageConfigList)

		if validateAppInstanceConfig(appInstance) == true {

			// write to zedmanager config directory
			appFilename := cfgApp.Uuidandversion.Uuid

			writeAppInstanceConfig(appInstance, appFilename)
		}
	}
}

func parseStorageConfigList(config *zconfig.EdgeDevConfig, objType string,
	storageList []types.StorageConfig,
	drives []*zconfig.Drive, partitionLabel string) {

	var idx int = 0

	for _, drive := range drives {

		found := false

		image := new(types.StorageConfig)
		for _, ds := range config.Datastores {

			if drive.Image != nil &&
				drive.Image.DsId == ds.Id {

				found = true
				image.DownloadURL = ds.Fqdn + "/" + ds.Dpath + "/" + drive.Image.Name
				image.TransportMethod = ds.DType.String()
				image.ApiKey = ds.ApiKey
				image.Password = ds.Password
				image.Dpath = ds.Dpath
				break
			}
		}

		if found == false {
			continue
		}

		image.Format = strings.ToLower(drive.Image.Iformat.String())
		image.MaxSize = uint(drive.Maxsize)
		image.ReadOnly = drive.Readonly
		image.Preserve = drive.Preserve
		image.Target = strings.ToLower(drive.Target.String())
		image.Devtype = strings.ToLower(drive.Drvtype.String())
		image.ImageSignature = drive.Image.Siginfo.Signature
		image.ImageSha256 = drive.Image.Sha256
		image.ImageSha256 = drive.Image.Sha256

		// copy the certificates
		if drive.Image.Siginfo.Signercerturl != "" {
			image.SignatureKey = drive.Image.Siginfo.Signercerturl
		}

		// XXX:FIXME certificates can be many
		// this list, currently contains the certUrls
		// should be the sha/uuid of cert filenames
		// as proper DataStore Entries

		if drive.Image.Siginfo.Intercertsurl != "" {
			image.CertificateChain = make([]string, 1)
			image.CertificateChain[0] = drive.Image.Siginfo.Intercertsurl
		}

		image.FinalObjDir = partitionLabel
		storageList[idx] = *image
		idx++
	}
}

func parseNetworkConfig(appInstance *types.AppInstanceConfig,
	cfgApp *zconfig.AppInstanceConfig,
	cfgNetworks []*zconfig.NetworkConfig) {

	var ulMaxIdx int = 0
	var olMaxIdx int = 0

	// count the interfaces and allocate
	for _, intfEnt := range cfgApp.Interfaces {
		for _, netEnt := range cfgNetworks {

			if intfEnt.NetworkId == netEnt.Id {

				switch strings.ToLower(netEnt.Type.String()) {
				// underlay interface
				case "v4", "v6":
					{
						ulMaxIdx++
						break
					}
				// overlay interface
				case "lisp":
					{
						olMaxIdx++
						break
					}
				}
			}
		}
	}

	if ulMaxIdx != 0 {
		appInstance.UnderlayNetworkList = make([]types.UnderlayNetworkConfig, ulMaxIdx)
		parseUnderlayNetworkConfig(appInstance, cfgApp, cfgNetworks)
	}

	if olMaxIdx != 0 {
		appInstance.OverlayNetworkList = make([]types.EIDOverlayConfig, olMaxIdx)
		parseOverlayNetworkConfig(appInstance, cfgApp, cfgNetworks)
	}
}

func parseUnderlayNetworkConfig(appInstance *types.AppInstanceConfig,
	cfgApp *zconfig.AppInstanceConfig,
	cfgNetworks []*zconfig.NetworkConfig) {

	var ulIdx int = 0

	for _, intfEnt := range cfgApp.Interfaces {
		for _, netEnt := range cfgNetworks {

			if intfEnt.NetworkId == netEnt.Id &&
				(strings.ToLower(netEnt.Type.String()) == "v4" ||
					strings.ToLower(netEnt.Type.String()) == "v6") {

				nv4 := netEnt.GetNv4() //XXX not required now...
				if nv4 != nil {
					booValNv4 := nv4.Dhcp
					log.Println("booValNv4: ", booValNv4)
				}
				nv6 := netEnt.GetNv6() //XXX not required now...
				if nv6 != nil {
					booValNv6 := nv6.Dhcp
					log.Println("booValNv6: ", booValNv6)
				}

				ulCfg := new(types.UnderlayNetworkConfig)
				ulCfg.ACLs = make([]types.ACE, len(intfEnt.Acls))

				for aclIdx, acl := range intfEnt.Acls {

					aclCfg := new(types.ACE)
					aclCfg.Matches = make([]types.ACEMatch, len(acl.Matches))
					aclCfg.Actions = make([]types.ACEAction, len(acl.Actions))

					for matchIdx, match := range acl.Matches {
						matchCfg := new(types.ACEMatch)
						matchCfg.Type = match.Type
						matchCfg.Value = match.Value
						aclCfg.Matches[matchIdx] = *matchCfg
					}

					for actionIdx, action := range acl.Actions {
						actionCfg := new(types.ACEAction)
						actionCfg.Limit = action.Limit
						actionCfg.LimitRate = int(action.Limitrate)
						actionCfg.LimitUnit = action.Limitunit
						actionCfg.LimitBurst = int(action.Limitburst)
						// XXX:FIXME actionCfg.Drop = <TBD>
						aclCfg.Actions[actionIdx] = *actionCfg
					}
					ulCfg.ACLs[aclIdx] = *aclCfg
				}
				appInstance.UnderlayNetworkList[ulIdx] = *ulCfg
				ulIdx++
			}
		}
	}
}

func parseOverlayNetworkConfig(appInstance *types.AppInstanceConfig,
	cfgApp *zconfig.AppInstanceConfig,
	cfgNetworks []*zconfig.NetworkConfig) {
	var olIdx int = 0

	for _, intfEnt := range cfgApp.Interfaces {
		for _, netEnt := range cfgNetworks {

			if intfEnt.NetworkId == netEnt.Id &&
				strings.ToLower(netEnt.Type.String()) == "lisp" {

				olCfg := new(types.EIDOverlayConfig)
				olCfg.ACLs = make([]types.ACE, len(intfEnt.Acls))

				for aclIdx, acl := range intfEnt.Acls {

					aclCfg := new(types.ACE)
					aclCfg.Matches = make([]types.ACEMatch, len(acl.Matches))
					aclCfg.Actions = make([]types.ACEAction, len(acl.Actions))

					for matchIdx, match := range acl.Matches {
						matchCfg := new(types.ACEMatch)
						matchCfg.Type = match.Type
						matchCfg.Value = match.Value
						aclCfg.Matches[matchIdx] = *matchCfg
					}

					for actionIdx, action := range acl.Actions {
						actionCfg := new(types.ACEAction)
						actionCfg.Limit = action.Limit
						actionCfg.LimitRate = int(action.Limitrate)
						actionCfg.LimitUnit = action.Limitunit
						actionCfg.LimitBurst = int(action.Limitburst)
						aclCfg.Actions[actionIdx] = *actionCfg
					}
					olCfg.ACLs[aclIdx] = *aclCfg
				}

				olCfg.EIDConfigDetails.EID = net.ParseIP(intfEnt.Addr)
				olCfg.EIDConfigDetails.LispSignature = intfEnt.Lispsignature
				olCfg.EIDConfigDetails.PemCert = intfEnt.Pemcert
				olCfg.EIDConfigDetails.PemPrivateKey = intfEnt.Pemprivatekey

				nlisp := netEnt.GetNlisp()

				if nlisp != nil {

					if nlisp.Eidalloc != nil {

						olCfg.EIDConfigDetails.IID = nlisp.Iid
						olCfg.EIDConfigDetails.EIDAllocation.Allocate = nlisp.Eidalloc.Allocate
						olCfg.EIDConfigDetails.EIDAllocation.ExportPrivate = nlisp.Eidalloc.Exportprivate
						olCfg.EIDConfigDetails.EIDAllocation.AllocationPrefix = nlisp.Eidalloc.Allocationprefix
						olCfg.EIDConfigDetails.EIDAllocation.AllocationPrefixLen = int(nlisp.Eidalloc.Allocationprefixlen)
					}

					if len(nlisp.Nmtoeid) != 0 {

						olCfg.NameToEidList = make([]types.NameToEid, len(nlisp.Nmtoeid))

						for nameIdx, nametoeid := range nlisp.Nmtoeid {

							nameCfg := new(types.NameToEid)
							nameCfg.HostName = nametoeid.Hostname
							nameCfg.EIDs = make([]net.IP, len(nametoeid.Eids))

							for eIdx, eid := range nametoeid.Eids {
								nameCfg.EIDs[eIdx] = net.ParseIP(eid)
							}

							olCfg.NameToEidList[nameIdx] = *nameCfg
						}
					}
				} else {
					log.Printf("No Nlisp in for %v\n", netEnt.Id)
				}

				appInstance.OverlayNetworkList[olIdx] = *olCfg
				olIdx++
			}
		}
	}
}

func writeAppInstanceConfig(appInstance types.AppInstanceConfig,
	appFilename string) {

	log.Printf("Writing app instance UUID %s\n", appFilename)
	bytes, err := json.Marshal(appInstance)
	if err != nil {
		log.Fatal(err, "json Marshal AppInstanceConfig")
	}
	configFilename := zedmanagerConfigDirname + "/" + appFilename + ".json"
	err = ioutil.WriteFile(configFilename, bytes, 0644)
	if err != nil {
		log.Fatal(err)
	}
}

func writeBaseOsConfig(baseOsConfig types.BaseOsConfig,
	configFilename string) {

	bytes, err := json.Marshal(baseOsConfig)

	if err != nil {
		log.Fatal(err, "json Marshal BaseOsConfig")
	}

	log.Printf("Writing baseOs config UUID %s, %s\n", configFilename, bytes)

	err = ioutil.WriteFile(configFilename, bytes, 0644)

	if err != nil {
		log.Fatal(err)
	}
}

func writeBaseOsStatus(baseOsStatus *types.BaseOsStatus,
	statusFilename string) {

	log.Printf("Writing baseOs status UUID %s\n", statusFilename)

	bytes, err := json.Marshal(baseOsStatus)
	if err != nil {
		log.Fatal(err, "json Marshal BaseOsStatus")
	}

	err = ioutil.WriteFile(statusFilename, bytes, 0644)
	if err != nil {
		log.Fatal(err)
	}
}

func getCertObjects(uuidAndVersion types.UUIDandVersion,
	sha256 string, drives []types.StorageConfig) {

	var cidx int = 0

	// count the number of cerificates in this object
	for _, image := range drives {
		if image.SignatureKey != "" {
			cidx++
		}
		for _, certUrl := range image.CertificateChain {
			if certUrl != "" {
				cidx++
			}
		}
	}

	// if no cerificates, return
	if cidx == 0 {
		return
	}

	// using the holder object UUID for
	// cert config json, and also the config sha
	var config = &types.CertObjConfig{}
	var certConfigFilename = uuidAndVersion.UUID.String()
	var configFilename = fmt.Sprintf("%s/%s.json",
		zedagentCertObjConfigDirname, certConfigFilename)

	// certs object holder
	// each storageConfigList entry is a
	// certificate object
	config.UUIDandVersion = uuidAndVersion
	config.ConfigSha256 = sha256
	config.StorageConfigList = make([]types.StorageConfig, cidx)

	cidx = 0
	for _, image := range drives {

		if image.SignatureKey != "" {
			getCertObjConfig(config, image, image.SignatureKey, cidx)
			cidx++
		}

		for _, certUrl := range image.CertificateChain {
			if certUrl != "" {
				getCertObjConfig(config, image, certUrl, cidx)
				cidx++
			}
		}
	}

	writeCertObjConfig(config, configFilename)
}

func getCertObjConfig(config *types.CertObjConfig,
	image types.StorageConfig, certUrl string, idx int) {

	if certUrl == "" {
		return
	}

	// XXX:FIXME dpath/key/pwd from image storage
	// should be coming from Drive
	// also the sha for the cert should be set
	// XXX:FIXME hardcoding MaxSize as 100KB
	var drive = &types.StorageConfig{
		DownloadURL:     certUrl,
		MaxSize:         100,
		TransportMethod: image.TransportMethod,
		Dpath:           "zededa-cert-repo",
		ApiKey:          image.ApiKey,
		Password:        image.Password,
		ImageSha256:     "",
		FinalObjDir:     certificateDirname,
	}
	config.StorageConfigList[idx] = *drive
}

func validateBaseOsConfig(baseOsList []types.BaseOsConfig) bool {

	var osCount, activateCount int

	// not more than max base os count(2)
	if len(baseOsList) > MaxBaseOsCount {
		log.Printf("baseOs: Image Count %v\n", len(baseOsList))
		return false
	}

	//count base os instance activate count
	for _, baseOsInstance := range baseOsList {

		osCount++
		if baseOsInstance.Activate == true {
			activateCount++
		}
	}

	// can not be more than one activate as true
	if osCount != 0 {
		if activateCount != 1 {
			log.Printf("baseOs: Activate Count %v\n", activateCount)
			return false
		}
	}

	// check if the Sha is same, for different names
	for idx, baseOsConfig0 := range baseOsList {

		for bidx, baseOsConfig1 := range baseOsList {

			if idx <= bidx {
				continue
			}
			// compare the drives, for same Sha
			for _, drive0 := range baseOsConfig0.StorageConfigList {
				for _, drive1 := range baseOsConfig1.StorageConfigList {
					// if sha is same for URLs
					if drive0.ImageSha256 == drive1.ImageSha256 &&
						drive0.DownloadURL != drive1.DownloadURL {
						log.Printf("baseOs: Same Sha %v\n", drive0.ImageSha256)
						return false
					}
				}
			}
		}
	}
	return true
}

func createBaseOsConfig(baseOsList []types.BaseOsConfig) {

	for _, baseOsInstance := range baseOsList {

		baseOsFilename := baseOsInstance.UUIDandVersion.UUID.String()
		configFilename := zedagentBaseOsConfigDirname + "/" + baseOsFilename + ".json"
		writeBaseOsConfig(baseOsInstance, configFilename)
	}
}

func validateAppInstanceConfig(appInstance types.AppInstanceConfig) bool {
	return true
}

func writeCertObjConfig(config *types.CertObjConfig, configFilename string) {

	bytes, err := json.Marshal(config)
	if err != nil {
		log.Fatal(err, "json Marshal certObjConfig")
	}

	log.Printf("Writing CA config %s, %s\n", configFilename, bytes)

	err = ioutil.WriteFile(configFilename, bytes, 0644)
	if err != nil {
		log.Fatal(err)
	}
}

func parseOpCmds(config *zconfig.EdgeDevConfig) bool {

	scheduleBackup(config.GetBackup())
	return scheduleReboot(config.GetReboot())
}

func scheduleReboot(reboot *zconfig.DeviceOpsCmd) bool {

	if reboot == nil {
		log.Printf("scheduleReboot - removing %s\n",
			rebootConfigFilename)
		// stop the timer
		if rebootTimer != nil {
			rebootTimer.Stop()
		}
		// remove the existing file
		os.Remove(rebootConfigFilename)
		return false
	}

	if _, err := os.Stat(rebootConfigFilename); err != nil {
		// Take received as current and store in file
		log.Printf("scheduleReboot - writing initial %s\n",
			rebootConfigFilename)
		bytes, err := json.Marshal(reboot)
		if err != nil {
			log.Fatal(err)
		}
		err = ioutil.WriteFile(rebootConfigFilename, bytes, 0644)
		if err != nil {
			log.Fatal(err)
		}
	}
	rebootConfig := &zconfig.DeviceOpsCmd{}

	log.Printf("scheduleReboot - reading %s\n",
		rebootConfigFilename)
	// read old reboot config
	bytes, err := ioutil.ReadFile(rebootConfigFilename)
	if err != nil {
		log.Fatal(err)
	}
	err = json.Unmarshal(bytes, rebootConfig)
	if err != nil {
		log.Fatal(err)
	}
	log.Printf("scheduleReboot read %v\n", rebootConfig)

	// If counter value has changed it means new reboot event
	if rebootConfig.Counter != reboot.Counter {

		log.Printf("scheduleReboot: old %d new %d\n",
			rebootConfig.Counter, reboot.Counter)

		// store current config, persistently
		bytes, err = json.Marshal(reboot)
		if err == nil {
			ioutil.WriteFile(rebootConfigFilename, bytes, 0644)
		}

		//timer was started, stop now
		if rebootTimer != nil {
			rebootTimer.Stop()
		}

		// start the timer again
		// XXX:FIXME, need to handle the scheduled time
		duration := time.Duration(immediate)
		rebootTimer = time.NewTimer(time.Second * duration)

		log.Printf("Scheduling for reboot %d %d\n", rebootConfig.Counter, reboot.Counter)

		go handleReboot()
		return true
	}
	return false
}

func scheduleBackup(backup *zconfig.DeviceOpsCmd) {
	log.Printf("scheduleBackup(%v)\n", backup)
	// XXX:FIXME  handle baackup semantics
	log.Printf("Backup Config: %v\n", backup)
}

// the timer channel handler
func handleReboot() {

	rebootConfig := &zconfig.DeviceOpsCmd{}
	var state bool

	<-rebootTimer.C

	// read reboot config
	if _, err := os.Stat(rebootConfigFilename); err == nil {
		bytes, err := ioutil.ReadFile(rebootConfigFilename)
		if err == nil {
			err = json.Unmarshal(bytes, rebootConfig)
		}
		state = rebootConfig.DesiredState
	}

	execReboot(state)
}

func startExecReboot() {

	log.Printf("startExecReboot: scheduling exec reboot\n")

	//timer was started, stop now
	if rebootTimer != nil {
		rebootTimer.Stop()
	}

	// start the timer again
	// XXX:FIXME, need to handle the scheduled time
	duration := time.Duration(immediate)
	rebootTimer = time.NewTimer(time.Second * duration)

	go handleExecReboot()
}

func handleExecReboot() {

	<-rebootTimer.C

	execReboot(true)
}

func execReboot(state bool) {

	// XXX:FIXME perform graceful service stop/ state backup

	// do a sync
	log.Printf("Doing a sync..\n")
	syscall.Sync()

	switch state {

	case true:
		log.Printf("Rebooting...\n")
		duration := time.Duration(immediate)
		timer := time.NewTimer(time.Second * duration)
		<-timer.C
		zbootReset()

	case false:
		log.Printf("Powering Off..\n")
		duration := time.Duration(immediate)
		timer := time.NewTimer(time.Second * duration)
		<-timer.C
		poweroffCmd := exec.Command("poweroff")
		_, err := poweroffCmd.Output()
		if err != nil {
			log.Println(err)
		}
	}
}<|MERGE_RESOLUTION|>--- conflicted
+++ resolved
@@ -134,7 +134,6 @@
 		baseOs.PartitionLabel = partInfo.PartitionLabel
 	}
 
-<<<<<<< HEAD
 	if baseOs.PartitionLabel != "" {
 		return
 	}
@@ -142,37 +141,6 @@
 	if isInstallCandidate(uuidStr, baseOs, baseOsCount) {
 		if isOtherPartitionStateUnused() {
 			log.Printf("getPartitionInfo(%s) unused\n",
-=======
-	// XXX:FIXME put the finalObjDir value,
-	// by calling bootloader API to fetch
-	// the unused partition
-	if baseOs.PartitionLabel == "" {
-		log.Printf("getPartitionInfo(%s) no PartitionLabel\n",
-			baseOs.BaseOsVersion)
-		if isInstallCandidate(uuidStr, baseOs, baseOsCount) {
-
-			uuidStr := baseOs.UUIDandVersion.UUID.String()
-			if isOtherPartitionStateUnused() {
-				log.Printf("getPartitionInfo(%s) unused\n",
-					baseOs.BaseOsVersion)
-				ret0 = true
-				baseOs.PartitionLabel = getOtherPartition()
-				setPersistentPartitionInfo(uuidStr, baseOs)
-			} else if isOtherPartitionStateUpdating() {
-				// XXX Did we get an update before we activated
-				// the previous update?
-				log.Printf("XXX getPartitionInfo(%s) updating\n",
-					baseOs.BaseOsVersion)
-				ret0 = true
-				baseOs.PartitionLabel = getOtherPartition()
-				setPersistentPartitionInfo(uuidStr, baseOs)
-			} else {
-				log.Printf("getPartitionInfo(%s) not unused\n",
-					baseOs.BaseOsVersion)
-			}
-		} else {
-			log.Printf("getPartitionInfo(%s) not candidate\n",
->>>>>>> 3db2117e
 				baseOs.BaseOsVersion)
 		} else if isOtherPartitionStateUpdating() {
 			// XXX Did we get an update before we activated
