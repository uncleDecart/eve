// Copyright (c) 2017-2018 Zededa, Inc.
// All rights reserved.

package main

import (
	"bytes"
	"crypto/sha256"
	"fmt"
	"github.com/golang/protobuf/proto"
	"github.com/satori/go.uuid"
	"github.com/zededa/api/zconfig"
	"github.com/zededa/go-provision/flextimer"
	"github.com/zededa/go-provision/types"
	"github.com/zededa/go-provision/zboot"
	"github.com/zededa/go-provision/zedcloud"
	"io/ioutil"
	"log"
	"mime"
	"net/http"
	"os"
	"strings"
	"time"
)

const (
	MaxReaderSmall      = 1 << 16 // 64k
	MaxReaderMaxDefault = MaxReaderSmall
	MaxReaderMedium     = 1 << 19 // 512k
	MaxReaderHuge       = 1 << 21 // two megabytes
)

var configApi string = "api/v1/edgedevice/config"
var statusApi string = "api/v1/edgedevice/info"
var metricsApi string = "api/v1/edgedevice/metrics"

// This is set once at init time and not changed
var serverName string

const (
	identityDirname = "/config"
	serverFilename  = identityDirname + "/server"
	uuidFileName    = identityDirname + "/uuid"
)

// A value of zero means we should use the default
// All times are in seconds.
type configItems struct {
	configInterval          uint32 // Try get of device config
	metricInterval          uint32 // push metrics to cloud
	resetIfCloudGoneTime    uint32 // reboot if no cloud connectivity
	fallbackIfCloudGoneTime uint32 // ... and shorter during upgrade
	// XXX add max space for downloads?
	// XXX add LTE uplink usage policy?
}

// Really a constant
// We do a GET of config every 60 seconds,
// PUT of metrics every 60 seconds,
// if we don't hear anything from the cloud in a week, then we reboot,
// and during a post-upgrade boot that time is reduced to 10 minutes.
var configItemDefaults = configItems{configInterval: 60, metricInterval: 60,
	resetIfCloudGoneTime: 7 * 24 * 3600, fallbackIfCloudGoneTime: 600}

// XXX	resetIfCloudGoneTime: 300, fallbackIfCloudGoneTime: 60}

var configItemCurrent = configItemDefaults

type getconfigContext struct {
	ledManagerCount             int // Current count
	lastReceivedConfigFromCloud time.Time
	configTickerHandle          interface{}
	metricsTickerHandle         interface{}
}

// tlsConfig is initialized once i.e. effectively a constant
var zedcloudCtx zedcloud.ZedCloudContext

// devUUID is set in handleConfigInit and never changed
var devUUID uuid.UUID

// XXX need to support recreating devices. Remove when zedcloud preserves state
var zcdevUUID uuid.UUID

// Really a constant
var nilUUID uuid.UUID

func handleConfigInit() {

	// get the server name
	bytes, err := ioutil.ReadFile(serverFilename)
	if err != nil {
		log.Fatal(err)
	}
	strTrim := strings.TrimSpace(string(bytes))
	serverName = strings.Split(strTrim, ":")[0]

	tlsConfig, err := zedcloud.GetTlsConfig(serverName, nil)
	if err != nil {
		log.Fatal(err)
	}
	zedcloudCtx.DeviceNetworkStatus = &deviceNetworkStatus
	zedcloudCtx.TlsConfig = tlsConfig
	zedcloudCtx.Debug = debug
	zedcloudCtx.FailureFunc = zedCloudFailure
	zedcloudCtx.SuccessFunc = zedCloudSuccess

	b, err := ioutil.ReadFile(uuidFileName)
	if err != nil {
		log.Fatal("ReadFile", err, uuidFileName)
	}
	uuidStr := strings.TrimSpace(string(b))
	devUUID, err = uuid.FromString(uuidStr)
	if err != nil {
		log.Fatal("uuid.FromString", err, string(b))
	}
	log.Printf("Read UUID %s\n", devUUID)
	zcdevUUID = devUUID
}

// Run a periodic fetch of the config

func configTimerTask(handleChannel chan interface{},
	getconfigCtx *getconfigContext) {
	configUrl := serverName + "/" + configApi
	getconfigCtx.lastReceivedConfigFromCloud = time.Now()
	iteration := 0
	upgradeInprogress := zboot.IsAvailable() && zboot.IsCurrentPartitionStateInProgress()
	rebootFlag := getLatestConfig(configUrl, iteration,
		&upgradeInprogress, getconfigCtx)

	interval := time.Duration(configItemCurrent.configInterval) * time.Second
	max := float64(interval)
	min := max * 0.3
	ticker := flextimer.NewRangeTicker(time.Duration(min),
		time.Duration(max))
	// Return handle to caller
	handleChannel <- ticker
	for range ticker.C {
		iteration += 1
		// reboot flag is not set, go fetch new config
		if rebootFlag == false {
			rebootFlag = getLatestConfig(configUrl, iteration,
				&upgradeInprogress, getconfigCtx)
		}
	}
}

func triggerGetConfig(tickerHandle interface{}) {
	log.Printf("triggerGetConfig()\n")
	flextimer.TickNow(tickerHandle)
}

// Called when configItemCurrent changes
// Assumes the caller has verifier that the interval has changed
func updateConfigTimer(tickerHandle interface{}) {
	interval := time.Duration(configItemCurrent.configInterval) * time.Second
	log.Printf("updateConfigTimer() change to %v\n", interval)
	max := float64(interval)
	min := max * 0.3
	flextimer.UpdateRangeTicker(tickerHandle,
		time.Duration(min), time.Duration(max))
	// Force an immediate timout since timer could have decreased
	flextimer.TickNow(tickerHandle)
}

// Start by trying the all the free uplinks and then all the non-free
// until one succeeds in communicating with the cloud.
// We use the iteration argument to start at a different point each time.
// Returns a rebootFlag
func getLatestConfig(url string, iteration int, upgradeInprogress *bool,
	getconfigCtx *getconfigContext) bool {

	// Did we exceed the time limits?
	timePassed := time.Since(getconfigCtx.lastReceivedConfigFromCloud)

	resetLimit := time.Second * time.Duration(configItemCurrent.resetIfCloudGoneTime)
	if timePassed > resetLimit {
		log.Printf("Exceeded outage for cloud connectivity by %d seconds- rebooting\n",
			(timePassed-resetLimit)/time.Second)
		execReboot(true)
		return true
	}
	if *upgradeInprogress {
		fallbackLimit := time.Second * time.Duration(configItemCurrent.fallbackIfCloudGoneTime)
		if timePassed > fallbackLimit {
			log.Printf("Exceeded fallback outage for cloud connectivity by %d seconds- rebooting\n",
				(timePassed-fallbackLimit)/time.Second)
			execReboot(true)
			return true
		}
	}

	resp, err := zedcloud.SendOnAllIntf(zedcloudCtx, url, nil, iteration)
	if err != nil {
		log.Printf("getLatestConfig failed: %s\n", err)
		if getconfigCtx.ledManagerCount == 4 {
			// Inform ledmanager about loss of config from cloud
			types.UpdateLedManagerConfig(3)
			getconfigCtx.ledManagerCount = 3
		}
		return false
	} else {
		defer resp.Body.Close()

		// now cloud connectivity is good, mark partition state as
		// active if it was inprogress
		// XXX down the road we want more diagnostics and validation
		// before we do this.
		if *upgradeInprogress && zboot.IsCurrentPartitionStateInProgress() {
			curPart := zboot.GetCurrentPartition()
			log.Printf("Config Fetch Task, curPart %s inprogress\n",
				curPart)
			if err := zboot.MarkOtherPartitionStateActive(); err != nil {
				log.Println(err)
			} else {
				*upgradeInprogress = false
			}
		}

		// Each time we hear back from the cloud we assume
		// the device and connectivity is ok so we advance the
		// watchdog timer.
		// We should only require this connectivity once every 24 hours
		// or so using a setable policy in the watchdog, but have
		// a short timeout during validation of a image post upgrade.
		zboot.WatchdogOK()

		if err := validateConfigMessage(url, resp); err != nil {
			log.Println("validateConfigMessage: ", err)
			// Inform ledmanager about cloud connectivity
			types.UpdateLedManagerConfig(3)
			getconfigCtx.ledManagerCount = 3
			return false
		}

		changed, config, err := readDeviceConfigProtoMessage(resp)
		if err != nil {
			log.Println("readDeviceConfigProtoMessage: ", err)
			// Inform ledmanager about cloud connectivity
			types.UpdateLedManagerConfig(3)
			getconfigCtx.ledManagerCount = 3
			return false
		}

		// Inform ledmanager about config received from cloud
		types.UpdateLedManagerConfig(4)
		getconfigCtx.ledManagerCount = 4

		getconfigCtx.lastReceivedConfigFromCloud = time.Now()
		if !changed {
			if debug {
				log.Printf("Configuration from zedcloud is unchanged\n")
			}
			return false
		}
		return inhaleDeviceConfig(config, getconfigCtx)
	}
}

func validateConfigMessage(url string, r *http.Response) error {

	var ctTypeStr = "Content-Type"
	var ctTypeProtoStr = "application/x-proto-binary"

	ct := r.Header.Get(ctTypeStr)
	if ct == "" {
		return fmt.Errorf("No content-type")
	}
	mimeType, _, err := mime.ParseMediaType(ct)
	if err != nil {
		return fmt.Errorf("Get Content-type error")
	}
	switch mimeType {
	case ctTypeProtoStr:
		return nil
	default:
		return fmt.Errorf("Content-type %s not supported",
			mimeType)
	}
}

var prevConfigHash []byte

// Returns changed, config, error. The changed is based on a comparison of
// the hash of the protobuf message.
func readDeviceConfigProtoMessage(r *http.Response) (bool, *zconfig.EdgeDevConfig, error) {

	var config = &zconfig.EdgeDevConfig{}

	b, err := ioutil.ReadAll(r.Body)
	if err != nil {
		log.Println(err)
		return false, nil, err
	}
	// compute sha256 of the image and match it
	// with the one in config file...
	h := sha256.New()
	h.Write(b)
	configHash := h.Sum(nil)
	same := bytes.Equal(configHash, prevConfigHash)
	prevConfigHash = configHash

	//log.Println(" proto bytes(config) received from cloud: ", fmt.Sprintf("%s",bytes))
	//log.Printf("parsing proto %d bytes\n", len(b))
	err = proto.Unmarshal(b, config)
	if err != nil {
		log.Println("Unmarshalling failed: %v", err)
		return false, nil, err
	}
	return !same, config, nil
}

// Returns a rebootFlag
func inhaleDeviceConfig(config *zconfig.EdgeDevConfig, getconfigCtx *getconfigContext) bool {
	log.Printf("Inhaling config %v\n", config)

	// if they match return
	var devId = &zconfig.UUIDandVersion{}

	devId = config.GetId()
	handleLookUpParam(config)
	if devId != nil {
		id, err := uuid.FromString(devId.Uuid)
		if err != nil {
			log.Printf("Invalid UUID %s from cloud: %s\n",
				devId.Uuid, err)
			return false
		}
		if id != devUUID {
			// XXX logic to handle re-registering a device private
			// key with zedcloud. We accept a new UUID from the
			// cloud and use that in our reports, but we do
			// not update the hostname nor LISP.
			// XXX remove once zedcloud preserves state.
			if id != zcdevUUID {
				log.Printf("XXX Device UUID changed from %s to %s\n",
					zcdevUUID.String(), id.String())
				zcdevUUID = id
			}

		}
	}
<<<<<<< HEAD
=======
	handleLookupParam(config)

	// clean up old config entries
	if deleted := cleanupOldConfig(config); deleted {
		log.Printf("Old Config removed, take a delay\n")
		duration := time.Duration(immediate)
		newConfigTimer := time.NewTimer(time.Second * duration)
		<-newConfigTimer.C
	}

	// add new BaseOS/App instances
	if parseConfig(config, getconfigCtx) {
		return true
	}

	return false
}

// clean up oldConfig, after newConfig
// to maintain the refcount for certs
func cleanupOldConfig(config *zconfig.EdgeDevConfig) bool {
>>>>>>> a295a0fa

	// delete old app configs, if any
	appDel := checkCurrentAppFiles(config)

	// delete old base os configs, if any
	baseDel := checkCurrentBaseOsFiles(config)
	return appDel || baseDel
}

func checkCurrentAppFiles(config *zconfig.EdgeDevConfig) bool {

	deleted := false
	// get the current set of App files
	curAppFilenames, err := ioutil.ReadDir(zedmanagerConfigDirname)
	if err != nil {
		log.Printf("%v for %s\n", err, zedmanagerConfigDirname)
		curAppFilenames = nil
	}

	Apps := config.GetApps()
	// delete any app instances which are not present in the new set
	for _, curApp := range curAppFilenames {
		curAppFilename := curApp.Name()

		// file type json
		if strings.HasSuffix(curAppFilename, ".json") {
			found := false
			for _, app := range Apps {
				appFilename := app.Uuidandversion.Uuid + ".json"
				if appFilename == curAppFilename {
					found = true
					break
				}
			}
			// app instance not found, delete app instance
			// config holder file
			if !found {
				log.Printf("Remove app config %s\n", curAppFilename)
				err := os.Remove(zedmanagerConfigDirname + "/" + curAppFilename)
				if err != nil {
					log.Println("Old config: ", err)
				}
				// also remove the certificates config holder file
				os.Remove(zedagentCertObjConfigDirname + "/" + curAppFilename)
				deleted = true
			}
		}
	}
	return deleted
}

func checkCurrentBaseOsFiles(config *zconfig.EdgeDevConfig) bool {

	deleted := false
	// get the current set of baseOs files
	curBaseOsFilenames, err := ioutil.ReadDir(zedagentBaseOsConfigDirname)
	if err != nil {
		log.Printf("%v for %s\n", err, zedagentBaseOsConfigDirname)
		curBaseOsFilenames = nil
	}

	baseOses := config.GetBase()
	// delete any baseOs config which is not present in the new set
	for _, curBaseOs := range curBaseOsFilenames {
		curBaseOsFilename := curBaseOs.Name()

		// file type json
		if strings.HasSuffix(curBaseOsFilename, ".json") {
			found := false
			for _, baseOs := range baseOses {
				baseOsFilename := baseOs.Uuidandversion.Uuid + ".json"
				if baseOsFilename == curBaseOsFilename {
					found = true
					break
				}
			}
			// baseOS instance not found, delete
			if !found {
				removeBaseOsEntry(curBaseOsFilename)
				deleted = true
			}
		}
	}
	return deleted
}

func removeBaseOsEntry(baseOsFilename string) {

	uuidStr := strings.Split(baseOsFilename, ".")[0]
	log.Printf("removeBaseOsEntry %s, remove baseOs entry\n", uuidStr)

	// remove base os holder config file
	os.Remove(zedagentBaseOsConfigDirname + "/" + baseOsFilename)

	// remove certificates holder config file
	os.Remove(zedagentCertObjConfigDirname + "/" + baseOsFilename)
}<|MERGE_RESOLUTION|>--- conflicted
+++ resolved
@@ -341,8 +341,6 @@
 
 		}
 	}
-<<<<<<< HEAD
-=======
 	handleLookupParam(config)
 
 	// clean up old config entries
@@ -364,7 +362,6 @@
 // clean up oldConfig, after newConfig
 // to maintain the refcount for certs
 func cleanupOldConfig(config *zconfig.EdgeDevConfig) bool {
->>>>>>> a295a0fa
 
 	// delete old app configs, if any
 	appDel := checkCurrentAppFiles(config)
